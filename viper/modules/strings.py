--- conflicted
+++ resolved
@@ -89,12 +89,9 @@
         self.parser.add_argument('-a', '--all', action='store_true', help='Print all strings')
         self.parser.add_argument('-F', '--files', action='store_true', help='Extract filenames from strings')
         self.parser.add_argument('-H', '--hosts', action='store_true', help='Extract IP addresses and domains from strings')
-<<<<<<< HEAD
+        self.parser.add_argument('-N', '--network', action='store_true', help='Extract various network related strings')
         self.parser.add_argument('-I', '--interesting', action='store_true', help='Extract various interesting strings')
-        self.parser.add_argument('-N', '--network', action='store_true', help='Extract various network related strings')
-=======
-        self.parser.add_argument('-s', '--scan', action='store_true', help='Scan all files in the project')
->>>>>>> cfa88cac
+        self.parser.add_argument('-s', '--scan', action='store_true', help='Scan all files in the project with all the scanners')
 
     def extract_hosts(self, strings):
         results = []
@@ -117,8 +114,7 @@
                 if entry not in results:
                     results.append(entry)
 
-        for result in results:
-            self.log('item', result)
+        return results
 
     def extract_network(self, strings):
         results = []
@@ -139,8 +135,7 @@
                 if entry not in results:
                     results.append(entry)
 
-        for result in results:
-            self.log('item', result)
+        return results
 
     def extract_files(self, strings):
         results = []
@@ -168,18 +163,18 @@
                 if entry not in results:
                     results.append(entry)
 
-        for result in results:
-            self.log('item', result)
-
-    def get_strings(self, min=4):
+        return results
+
+    def get_strings(self, f, min=4):
         '''
         String implementation see http://stackoverflow.com/a/17197027/6880819
         Extended with Unicode support
         '''
+        results = []
         result = ""
         counter = 1
         wide_word = False
-        for c in __sessions__.current.file.data:
+        for c in f.data:
             # already have something, check if the second byte is a null
             if counter == 2 and c == "\x00":
                 wide_word = True
@@ -195,13 +190,14 @@
                 counter += 1
                 continue
             if len(result) >= min:
-                yield result
+                results.append(result)
             # reset the variables
             result = ""
             counter = 1
             wide_word = False
         if len(result) >= min:  # catch result at EOF
-            yield result
+            results.append(result)
+        return results
 
     def run(self):
         # TODO: this function needs to be refactored.
@@ -212,78 +208,86 @@
 
         arg_all = self.args.all
         arg_hosts = self.args.hosts
-<<<<<<< HEAD
         arg_network = self.args.network
         arg_files = self.args.files
         arg_interesting = self.args.interesting
-=======
         arg_scan = self.args.scan
->>>>>>> cfa88cac
-
-        regexp = '[\x20\x30-\x39\x41-\x5a\x61-\x7a\-\.:]{4,}'
 
         if arg_scan:
             db = Database()
             samples = db.find(key='all')
 
-            rows = []
             for sample in samples:
                 sample_path = get_sample_path(sample.sha256)
-
-<<<<<<< HEAD
-        if os.path.exists(__sessions__.current.file.path):
-            strings = list(self.get_strings())
-
-        extracted = False
-        if arg_all:
-            self.log('success', 'All strings:')
-            for entry in strings:
-                self.log('', entry)
-            extracted = True
-        if arg_hosts:
-            self.log('success', 'IP addresses and domains:')
-            self.extract_hosts(strings)
-            extracted = True
-        if arg_network:
-            self.log('success', 'Network related:')
-            self.extract_network(strings)
-            extracted = True
-        if arg_files:
-            self.log('success', 'Filenames:')
-            self.extract_files(strings)
-            extracted = True
-        if arg_interesting:
-            self.log('success', 'Various interesting strings:')
-            self.extract_interesting(strings)
-            extracted = True
-        
-        if not extracted:
-=======
-                strings = re.findall(regexp, File(sample_path).data)
+                strings = self.get_strings(File(sample_path))
+
                 results = self.extract_hosts(strings)
-
-                if results:
-                    self.log('info', sample.name)
-
-                    for result in results:
-                        self.log('item', result)
+                if results:
+                    self.log('success', '{} - IP addresses and domains:'.format(sample.name))
+                    for result in results:
+                        self.log('item', result)
+                results = self.extract_network(strings)
+                print(len(results))
+                if results:
+                    self.log('success', '{} - Network related:'.format(sample.name))
+                    for result in results:
+                        self.log('item', result)
+                results = self.extract_files(strings)
+                print(len(results))
+                if results:
+                    self.log('success', '{} - Filenames:'.format(sample.name))
+                    for result in results:
+                        self.log('item', result)
+                results = self.extract_interesting(strings)
+                print(len(results))
+                if results:
+                    self.log('success', '{} - Various interesting strings:'.format(sample.name))
+                    for result in results:
+                        self.log('item', result)
+
         else:
             if not __sessions__.is_set():
                 self.log('error', "No open session")
                 return
 
             if os.path.exists(__sessions__.current.file.path):
-                strings = re.findall(regexp, __sessions__.current.file.data)
-
+                strings = self.get_strings(__sessions__.current.file)
+
+            args_valid = False
             if arg_all:
+                self.log('success', 'All strings:')
                 for entry in strings:
                     self.log('', entry)
-            elif arg_hosts:
+                args_valid = True
+            if arg_hosts:
                 results = self.extract_hosts(strings)
-                for result in results:
-                    self.log('item', result)
-        
-        if not arg_all and not arg_hosts and not arg_scan:
->>>>>>> cfa88cac
-            self.log('error', 'At least one of the parameters is required')
-            self.usage()+                if results:
+                    self.log('success', 'IP addresses and domains:')
+                    for result in results:
+                        self.log('item', result)
+                args_valid = True
+            if arg_network:
+                results = self.extract_network(strings)
+                if results:
+                    self.log('success', 'Network related:')
+                    for result in results:
+                        self.log('item', result)
+                args_valid = True
+            if arg_files:
+                results = self.extract_files(strings)
+                if results:
+                    self.log('success', 'Filenames:')
+                    for result in results:
+                        self.log('item', result)
+                args_valid = True
+            if arg_interesting:
+                results = self.extract_interesting(strings)
+                if results:
+                    self.log('success', 'Various interesting strings:')
+                    for result in results:
+                        self.log('item', result)
+                args_valid = True
+
+            if not args_valid:
+                self.log('error', 'At least one of the parameters is required')
+                self.usage()